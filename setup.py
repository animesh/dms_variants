--- conflicted
+++ resolved
@@ -53,7 +53,6 @@
     platforms='Linux and Mac OS X.',
     packages=['dms_variants'],
     package_dir={'dms_variants': 'dms_variants'},
-<<<<<<< HEAD
     ext_modules=[
         Extension(
             'dms_variants._cutils',
@@ -61,7 +60,4 @@
             extra_compile_args=["-Wno-error=declaration-after-statement"]
             ),
         ],
-)
-=======
-    )
->>>>>>> 4b824877
+    )